--- conflicted
+++ resolved
@@ -95,11 +95,7 @@
     Calculate baselines in (u,v,w) co-ordinate system 
     for a range of hour angles (i.e. non-snapshot observation)
     to create a uvw sampling distribution
-<<<<<<< HEAD
-   
-=======
-    
->>>>>>> 0919847d
+
     ants_xyz : (x,y,z) co-ordinates of antennas in array
     ha_range : list of hour angle values for astronomical source as function of time
     dec : declination of astronomical source [constant, not f(t)]
