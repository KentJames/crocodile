--- conflicted
+++ resolved
@@ -198,12 +198,7 @@
     nchan, npol, ny, nx = uvgrid.shape
     nvis, _ = uv.shape
     coords = _frac_coords(uvgrid.shape, kernel_oversampling, uv)
-<<<<<<< HEAD
-    print(coords)
-    vis = numpy.zeros([nchan, npol, nvis], dtype='complex')
-=======
     vis = numpy.zeros([nchan, npol, nvis])
->>>>>>> ce3c0fa0
     wt = numpy.zeros([nchan, npol, nvis])
     for pol in range(npol):
         for chan in range(nchan):
@@ -213,18 +208,11 @@
                 for x, xf, y, yf in zip(*coords)
                 ]
             wt[chan, pol, ...] = [
-<<<<<<< HEAD
-                numpy.sum(gcf[yf, xf].real)
-                for x, xf, y, yf in zip(*coords)
-                ]
-    vis[wt > 0.0] = vis[wt > 0.0] / wt[wt > 0.0]
-=======
                 numpy.sum(gcf[yf, xf])
                 for x, xf, y, yf in zip(*coords)
                 ]
     vis[wt > 0.0] = vis[wt > 0.0] / wt[wt > 0.0]
     print(vis)
->>>>>>> ce3c0fa0
     return numpy.array(vis)
 
 
